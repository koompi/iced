[package]
name = "iced_winit"
version = "0.2.0"
authors = ["Héctor Ramón Jiménez <hector0193@gmail.com>"]
edition = "2018"
description = "A winit runtime for Iced"
license = "MIT"
repository = "https://github.com/hecrj/iced"
documentation = "https://docs.rs/iced_winit"
keywords = ["gui", "ui", "graphics", "interface", "widgets"]
categories = ["gui"]

[features]
debug = ["iced_native/debug"]

[dependencies]
<<<<<<< HEAD
winit = { git = "https://github.com/koompi/winit.git", branch = "strut" }
window_clipboard = "0.1"
=======
winit = "0.24"
window_clipboard = "0.2"
>>>>>>> 7eb51277
log = "0.4"
thiserror = "1.0"

[dependencies.iced_native]
version = "0.3"
path = "../native"

[dependencies.iced_graphics]
version = "0.1"
path = "../graphics"

[dependencies.iced_futures]
version = "0.2"
path = "../futures"

[target.'cfg(target_os = "windows")'.dependencies.winapi]
version = "0.3.6"<|MERGE_RESOLUTION|>--- conflicted
+++ resolved
@@ -14,13 +14,8 @@
 debug = ["iced_native/debug"]
 
 [dependencies]
-<<<<<<< HEAD
 winit = { git = "https://github.com/koompi/winit.git", branch = "strut" }
-window_clipboard = "0.1"
-=======
-winit = "0.24"
 window_clipboard = "0.2"
->>>>>>> 7eb51277
 log = "0.4"
 thiserror = "1.0"
 
